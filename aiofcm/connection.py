--- conflicted
+++ resolved
@@ -171,20 +171,14 @@
 
 
 class FCMConnectionPool:
-<<<<<<< HEAD
-    MAX_ATTEMPTS = 10
-
     def __init__(
         self,
         sender_id: int,
         api_key: str,
         max_connections: int = 10,
+        max_connection_attempts: Optional[int] = None,
         loop: Optional[asyncio.AbstractEventLoop] = None,
     ):
-=======
-    def __init__(self, sender_id, api_key, max_connections=10, max_connection_attempts=None, loop=None):
-        # type: (int, str, int, Optional[int], Optional[asyncio.AbstractEventLoop]) -> NoReturn
->>>>>>> 3c6d2246
         self.sender_id = sender_id
         self.api_key = api_key
         self.max_connections = max_connections
