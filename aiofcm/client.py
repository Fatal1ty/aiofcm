import asyncio
from typing import Optional, NoReturn

from aiofcm.connection import FCMConnectionPool
from aiofcm.common import Message, MessageResponse
from aiofcm.logging import logger


class FCM:
    def __init__(
        self,
        sender_id: int,
        api_key: str,
        max_connections: int = 10,
<<<<<<< HEAD
        loop: Optional[asyncio.AbstractEventLoop] = None,
    ):
        self.pool = FCMConnectionPool(sender_id, api_key, max_connections, loop)
=======
        max_connection_attempts: Optional[int] = None,
        loop: Optional[asyncio.AbstractEventLoop] = None,
    ):
        self.pool = FCMConnectionPool(sender_id, api_key, max_connections, max_connection_attempts, loop)
>>>>>>> 3c6d2246

    async def send_message(self, message: Message) -> MessageResponse:
        response = await self.pool.send_message(message)
        if not response.is_successful:
            msg = 'Status of message %s is %s' %\
                  (message.message_id, response.status)
            if response.description:
                msg += ' (%s)' % response.description
            logger.error(msg)
        return response<|MERGE_RESOLUTION|>--- conflicted
+++ resolved
@@ -12,16 +12,10 @@
         sender_id: int,
         api_key: str,
         max_connections: int = 10,
-<<<<<<< HEAD
-        loop: Optional[asyncio.AbstractEventLoop] = None,
-    ):
-        self.pool = FCMConnectionPool(sender_id, api_key, max_connections, loop)
-=======
         max_connection_attempts: Optional[int] = None,
         loop: Optional[asyncio.AbstractEventLoop] = None,
     ):
         self.pool = FCMConnectionPool(sender_id, api_key, max_connections, max_connection_attempts, loop)
->>>>>>> 3c6d2246
 
     async def send_message(self, message: Message) -> MessageResponse:
         response = await self.pool.send_message(message)
